--- conflicted
+++ resolved
@@ -2,39 +2,17 @@
 
 use std::sync::Arc;
 
+use ff::{Field, PrimeField};
 use futures::Future;
-
-<<<<<<< HEAD
-use paired::{CurveAffine, CurveProjective, Engine};
-
-use ff::{Field, PrimeField};
+use groupy::{CurveAffine, CurveProjective};
+use log::info;
+use paired::Engine;
 
 use super::{ParameterSource, Proof};
-
-use {Circuit, ConstraintSystem, Index, LinearCombination, SynthesisError, Variable};
-
-use domain::{EvaluationDomain, Scalar, gpu_fft_supported};
-
-use multiexp::{multiexp, DensityTracker, FullDensity, gpu_multiexp_supported};
-
-use multicore::Worker;
-
-use log::info;
-=======
-use ff::{Field, PrimeField};
-use group::{CurveAffine, CurveProjective};
-use pairing::Engine;
-
-use super::{ParameterSource, Proof};
-
+use crate::domain::{gpu_fft_supported, EvaluationDomain, Scalar};
+use crate::multicore::Worker;
+use crate::multiexp::{gpu_multiexp_supported, multiexp, DensityTracker, FullDensity};
 use crate::{Circuit, ConstraintSystem, Index, LinearCombination, SynthesisError, Variable};
-
-use crate::domain::{EvaluationDomain, Scalar};
-
-use crate::multiexp::{multiexp, DensityTracker, FullDensity};
-
-use crate::multicore::Worker;
->>>>>>> 346d5405
 
 fn eval<E: Engine>(
     lc: &LinearCombination<E>,
@@ -185,11 +163,7 @@
 where
     E: Engine,
     C: Circuit<E>,
-<<<<<<< HEAD
-    R: Rng,
-=======
     R: RngCore,
->>>>>>> 346d5405
 {
     let r = E::Fr::random(rng);
     let s = E::Fr::random(rng);
@@ -231,12 +205,18 @@
     let vk = params.get_vk(prover.input_assignment.len())?;
 
     let n = prover.a.len();
-    let mut log_d = 0u32; while (1 << log_d) < n { log_d += 1; }
+    let mut log_d = 0u32;
+    while (1 << log_d) < n {
+        log_d += 1;
+    }
 
     let a = {
         let mut fft_kern = gpu_fft_supported::<E>(log_d).ok();
-        if fft_kern.is_some() { info!("GPU FFT is supported!"); }
-        else { info!("GPU FFT is NOT supported!"); }
+        if fft_kern.is_some() {
+            info!("GPU FFT is supported!");
+        } else {
+            info!("GPU FFT is NOT supported!");
+        }
 
         let mut a = EvaluationDomain::from_coeffs(prover.a)?;
         let mut b = EvaluationDomain::from_coeffs(prover.b)?;
@@ -262,13 +242,21 @@
         Arc::new(a.into_iter().map(|s| s.0.into_repr()).collect::<Vec<_>>())
     };
 
-<<<<<<< HEAD
     let mut multiexp_kern = gpu_multiexp_supported::<E>(n).ok();
-    if multiexp_kern.is_some() { info!("GPU Multiexp is supported!"); }
-    else { info!("GPU Multiexp is NOT supported!"); }
-
-    let h = multiexp(&worker, params.get_h(a.len())?, FullDensity, a, &mut multiexp_kern);
-=======
+    if multiexp_kern.is_some() {
+        info!("GPU Multiexp is supported!");
+    } else {
+        info!("GPU Multiexp is NOT supported!");
+    }
+
+    let h = multiexp(
+        &worker,
+        params.get_h(a.len())?,
+        FullDensity,
+        a,
+        &mut multiexp_kern,
+    );
+
     // TODO: parallelize if it's even helpful
     let input_assignment = Arc::new(
         prover
@@ -290,38 +278,11 @@
         params.get_l(aux_assignment.len())?,
         FullDensity,
         aux_assignment.clone(),
-    );
->>>>>>> 346d5405
-
-    // TODO: parallelize if it's even helpful
-    let input_assignment = Arc::new(
-        prover
-            .input_assignment
-            .into_iter()
-            .map(|s| s.into_repr())
-            .collect::<Vec<_>>(),
-    );
-    let aux_assignment = Arc::new(
-        prover
-            .aux_assignment
-            .into_iter()
-            .map(|s| s.into_repr())
-            .collect::<Vec<_>>(),
-    );
-
-    let l = multiexp(
-        &worker,
-        params.get_l(aux_assignment.len())?,
-        FullDensity,
-        aux_assignment.clone(),
-        &mut multiexp_kern
-    );
-
-<<<<<<< HEAD
+        &mut multiexp_kern,
+    );
+
     let a_aux_density_total = prover.a_aux_density.get_total_density();
 
-=======
->>>>>>> 346d5405
     let (a_inputs_source, a_aux_source) =
         params.get_a(input_assignment.len(), a_aux_density_total)?;
 
@@ -330,20 +291,14 @@
         a_inputs_source,
         FullDensity,
         input_assignment.clone(),
-<<<<<<< HEAD
-        &mut multiexp_kern
-=======
->>>>>>> 346d5405
+        &mut multiexp_kern,
     );
     let a_aux = multiexp(
         &worker,
         a_aux_source,
         Arc::new(prover.a_aux_density),
         aux_assignment.clone(),
-<<<<<<< HEAD
-        &mut multiexp_kern
-=======
->>>>>>> 346d5405
+        &mut multiexp_kern,
     );
 
     let b_input_density = Arc::new(prover.b_input_density);
@@ -359,20 +314,14 @@
         b_g1_inputs_source,
         b_input_density.clone(),
         input_assignment.clone(),
-<<<<<<< HEAD
-        &mut multiexp_kern
-=======
->>>>>>> 346d5405
+        &mut multiexp_kern,
     );
     let b_g1_aux = multiexp(
         &worker,
         b_g1_aux_source,
         b_aux_density.clone(),
         aux_assignment.clone(),
-<<<<<<< HEAD
-        &mut multiexp_kern
-=======
->>>>>>> 346d5405
+        &mut multiexp_kern,
     );
 
     let (b_g2_inputs_source, b_g2_aux_source) =
@@ -383,14 +332,15 @@
         b_g2_inputs_source,
         b_input_density,
         input_assignment,
-<<<<<<< HEAD
-        &mut multiexp_kern
-    );
-    let b_g2_aux = multiexp(&worker, b_g2_aux_source, b_aux_density, aux_assignment, &mut multiexp_kern);
-=======
-    );
-    let b_g2_aux = multiexp(&worker, b_g2_aux_source, b_aux_density, aux_assignment);
->>>>>>> 346d5405
+        &mut multiexp_kern,
+    );
+    let b_g2_aux = multiexp(
+        &worker,
+        b_g2_aux_source,
+        b_aux_density,
+        aux_assignment,
+        &mut multiexp_kern,
+    );
 
     if vk.delta_g1.is_zero() || vk.delta_g2.is_zero() {
         // If this element is zero, someone is trying to perform a
